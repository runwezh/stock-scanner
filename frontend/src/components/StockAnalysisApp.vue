--- conflicted
+++ resolved
@@ -2,17 +2,6 @@
   <div class="app-container mobile-bottom-extend">    <!-- 滑动菜单 -->
     <div class="slide-menu-container" :class="{ 'menu-open': isMenuOpen }">
       <div class="menu-overlay" @click="toggleMenu"></div>
-<<<<<<< HEAD
-      <div class="slide-menu">
-        <!-- 自选股管理入口 -->
-        <n-button class="menu-item" @click="navigateTo('/watchlist')">
-          <template #icon>
-            <n-icon><StarIcon /></n-icon>
-          </template>
-          自选股管理
-        </n-button>
-        <n-button class="menu-item" @click="handleLogout">
-=======
       <div class="slide-menu">        
         <div class="menu-header">
           <n-text strong>菜单 (调试: {{ isMenuOpen ? '打开' : '关闭' }})</n-text>
@@ -35,7 +24,6 @@
         </n-button>
         <n-divider class="menu-divider" />
         <n-button class="menu-item" @click="handleLogout" style="background-color: #ffe6e6; margin: 4px 0;">
->>>>>>> c3c9997d
           <template #icon>
             <n-icon><LogoutIcon /></n-icon>
           </template>
@@ -240,12 +228,8 @@
   DownloadOutline as DownloadIcon,
   MenuOutline as MenuIcon,
   LogOutOutline as LogoutIcon,
-<<<<<<< HEAD
-  StarOutline as StarIcon,
-=======
   HomeOutline as HomeIcon,
   HeartOutline as HeartIcon,
->>>>>>> c3c9997d
 } from '@vicons/ionicons5';
 
 import MarketTimeDisplay from './MarketTimeDisplay.vue';
@@ -1091,16 +1075,6 @@
   showAnnouncementBanner.value = false;
 }
 
-<<<<<<< HEAD
-// 菜单导航
-function navigateTo(path: string) {
-  // 关闭菜单
-  isMenuOpen.value = false;
-  
-  // 路由跳转
-  if (path) {
-    router.push(path);
-=======
 // 处理路由参数
 function handleRouteParams() {
   const route = router.currentRoute.value;
@@ -1117,7 +1091,6 @@
     
     // 清除URL参数，避免重复处理
     router.replace({ path: '/', query: {} });
->>>>>>> c3c9997d
   }
 }
 </script>
